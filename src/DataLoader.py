from __future__ import division
from __future__ import print_function

import os
import random
import numpy as np
import cv2
from SamplePreprocessor import preprocess
from tensorflow.keras import layers
import tensorflow as tf
import tensorflow_addons as tfa


class DataLoader:
    DTYPE = 'float32'

    dataAugmentation = False
    currIdx = 0
    charList = []
    samples = []
    validation_dataset = [];
    train_size =0.99

    def __init__(self, filePath, batchSize, imgSize, maxTextLen, train_size, channels):
        "loader for dataset at given location, preprocess images and text according to parameters"

        # assert filePath[-1] == '/'

        self.dataAugmentation = False
        self.currIdx = 0
        self.batchSize = batchSize
        self.imgSize = imgSize
        self.samples = []
        self.train_size = train_size
        self.channels = channels

        # f = open('/scratch/train_data_htr/linestripsnew/all.txt')
        # f = open('/home/rutger/training_all2.txt')
        f = open(filePath)
        text_file = open("sample.txt", "w")

        chars = set()
        bad_samples = []
        i=0
        for line in f:
            # ignore comment line
            if not line or line[0] == '#':
                continue
            # print(line)
            lineSplit = line.strip().split('\t')
            assert len(lineSplit) >= 1

            fileName = '/data/iamdb/linescleaned/' + lineSplit[0]

            # GT text are columns starting at 9
            gtText = self.truncateLabel(' '.join(lineSplit[1:]), maxTextLen).replace("|", " ")
            if not gtText:
                continue
            gtText = gtText.strip()
            if not gtText:
                continue
            # chars = chars.union(set(list(gtText)))
            chars = chars.union(set(char for label in gtText for char in label))
            # check if image is not empty
            if not os.path.exists(fileName):
                print(fileName)
                continue

            if not os.path.getsize(fileName):
                bad_samples.append(lineSplit[0] + '.png')
                print("bad sample: "+ lineSplit[0])
                continue
            img = cv2.imread(fileName)
            height, width, channels = img.shape
            # print (width *(height/ 32))
            if height < 32 or width < 32 or width /(height / 32) < 2* len(gtText):
                print(fileName)
                # os.remove(fileName)
                continue
            # n = text_file.write(line)

            # put sample into list
            # gtText = gtText.ljust(maxTextLen, '€')
            self.samples.append((gtText, fileName))
            i = i+1
            if i % 10000 == 0:
                print(i)
                break
        # text_file.close()
        # some images in the IAM dataset are known to be damaged, don't show warning for them
        if len(bad_samples) > 0:
            print("Warning, damaged images found:", bad_samples)
        print("load textlines")

        # split into training and validation set: 95% - 5%
        random.seed(42)
        # random.shuffle(self.samples)

        # list of all chars in dataset
        self.charList = sorted(list(chars))

        self.char_to_num = layers.experimental.preprocessing.StringLookup(
            vocabulary=list(self.charList), num_oov_indices=0, mask_token=None, oov_token='[UNK]'
        )
        # Mapping integers back to original characters
        self.num_to_char = layers.experimental.preprocessing.StringLookup(
            vocabulary=self.char_to_num.get_vocabulary(), num_oov_indices=0, oov_token='', mask_token=None, invert=True
        )

    def set_charlist(self, chars):
        self.charList = sorted(list(chars))
        self.char_to_num = layers.experimental.preprocessing.StringLookup(
            vocabulary=list(self.charList), num_oov_indices=0, mask_token='€', oov_token='[UNK]'
        )
        # Mapping integers back to original characters
        self.num_to_char = layers.experimental.preprocessing.StringLookup(
            vocabulary=self.char_to_num.get_vocabulary(), num_oov_indices=0, oov_token='', mask_token='€', invert=True
        )

    def truncateLabel(self, text, maxTextLen):
        # ctc_loss can't compute loss if it cannot find a mapping between text label and input
        # labels. Repeat letters cost double because of the blank symbol needing to be inserted.
        # If a too-long label is provided, ctc_loss returns an infinite gradient
        cost = 0
        for i in range(len(text)):
            if i != 0 and text[i] == text[i - 1]:
                cost += 2
            else:
                cost += 1
            if cost > maxTextLen:
                return text[:i]
        return text

    def encode_single_sample_augmented(self, img_path, label):
        return self.encode_single_sample(img_path, label, True)

    def encode_single_sample_clean(self, img_path, label):
        return self.encode_single_sample(img_path, label, False)

    def encode_single_sample(self, img_path, label, augment):
        MAX_SHEAR_LEVEL = 0.1
        MAX_ROT_ANGLE = 10.0
        HSHIFT, VSHIFT = 5., 5.  # max. number of pixels to shift(translation) horizontally and vertically
        MAX_ROT_ANGLE = np.pi * MAX_ROT_ANGLE / 180  # in radians

        img = tf.io.read_file(img_path)
        # 2. Decode and convert to grayscale
        img = tf.io.decode_png(img, channels=self.channels)
        # 3. Convert to float32 in [0, 1] range
        img = tf.image.convert_image_dtype(img, DataLoader.DTYPE)

        # 4. Resize to the desired size
        # height =32/img.shape
        print("img.shape[1]")
        print(img)
        # if augment:
        #     img = tfa.image.rotate(img, MAX_ROT_ANGLE * tf.random.uniform([], dtype=DataLoader.DTYPE))  # rotation
        #     img = tfa.image.translate(img, [HSHIFT * tf.random.uniform(shape=[], minval=-1, maxval=1),
        #                                     VSHIFT * tf.random.uniform(shape=[], minval=-1,
        #                                                                maxval=1)])  # [dx dy] shift/translation
        #     img = tfa.image.transform(img,
        #                               [1.0, MAX_SHEAR_LEVEL * tf.random.uniform(shape=[], minval=-1, maxval=1), 0.0,
        #                                MAX_SHEAR_LEVEL * tf.random.uniform(shape=[], minval=-1, maxval=1), 1.0, 0.0,
        #                                0.0,
        #                                0.0])
        # #     img = tf.image.random_hue(img, 0.08)
        # #     img = tf.image.random_saturation(img, 0.6, 1.6)
        #     img = tf.image.random_brightness(img, 0.05)
        #     img = tf.image.random_contrast(img, 0.7, 1.3)
<<<<<<< HEAD
        img = 1.0 - img
=======

>>>>>>> daa37c1d
        # img = tf.image.resize(img, [64, 4096], preserve_aspect_ratio=True)
        # img = tf.image.resize_with_pad(img, 64, 4096)
        # img = tf.image.resize(img, [128, 8192], preserve_aspect_ratio=True)
        # img = tf.image.resize(img, [16, 1024], preserve_aspect_ratio=True)
        img = tf.image.resize_with_pad(img, 32, 2048)
        img = 1.0 - img

        # 5. Transpose the image because we want the time
        # dimension to correspond to the width of the image.
        img = tf.transpose(img, perm=[1, 0, 2])
        # 6. Map the characters in label to numbers
        label = self.char_to_num(tf.strings.unicode_split(label, input_encoding="UTF-8"))
        # label = label, 128)
        # 7. Return a dict as our model is expecting two inputs
        return {"image": img, "label": label}

    def split_data(self, images, labels, train_size=0.99, shuffle=True):
        # 1. Get the total size of the dataset
        size = len(images)
        # 2. Make an indices array and shuffle it, if required
        indices = np.arange(size)
        if shuffle:
            np.random.shuffle(indices)
        # 3. Get the size of training samples
        train_samples = int(size * train_size)
        # 4. Split data into training and validation sets
        x_train, y_train = images[indices[:train_samples]], labels[indices[:train_samples]]
        x_valid, y_valid = images[indices[train_samples:]], labels[indices[train_samples:]]
        return x_train, x_valid, y_train, y_valid

    def getValidationDataSet(self):
        return self.validation_dataset

    def getTrainDataSet(self):
        "iterator"

        #		label = char_to_num(tf.strings.unicode_split(label, input_encoding="UTF-8"))

        # gtTexts = [char_to_num(tf.strings.unicode_split(self.samples[i].gtText, input_encoding="UTF-8")) for i in batchRange]
        #		gtTexts = [char_to_num(tf.strings.unicode_split(self.samples[i].gtText, input_encoding="UTF-8")) for i in batchRange]
        # gtTexts = [char_to_num(tf.strings.unicode_split("test", input_encoding="UTF-8")) for i in batchRange]
        gtTexts = [self.samples[i][0] for i in range(len(self.samples))]
        # gtTexts = ["test test " for i in range(len(self.samples))]

        max_length = max([len(label) for label in gtTexts])
        print("max_length: " + str(max_length))
        # gtTexts = [(str(i)+"a123456").ljust(10,'\0') for i in batchRange]
        #		imgs = [preprocess(cv2.imread(self.samples[i].filePath, cv2.IMREAD_UNCHANGED), self.imgSize, self.dataAugmentation) for i in batchRange]
        imgs = [self.samples[i][1] for i in range(len(self.samples))]

        x_train, x_valid, y_train, y_valid = self.split_data(np.array(imgs), np.array(gtTexts), self.train_size)
        # y_train = tf.keras.preprocessing.sequence.pad_sequences(y_train, padding="post")
        # y_valid = tf.keras.preprocessing.sequence.pad_sequences(y_valid, padding="post")

        train_dataset = tf.data.Dataset.from_tensor_slices((x_train, y_train))

        # train_dataset = (
        #     train_dataset.map(
        #         self.encode_single_sample_augmented, num_parallel_calls=tf.data.experimental.AUTOTUNE
        #     )
        #     .batch(self.batchSize)
        #     .prefetch(buffer_size=tf.data.experimental.AUTOTUNE)
        # )
        train_dataset = (
            train_dataset.map(
                self.encode_single_sample_augmented, num_parallel_calls=tf.data.experimental.AUTOTUNE
            )
            .padded_batch(self.batchSize, padded_shapes={
                'image': [None,None,None],
                'label': [None]
            })
            .prefetch(buffer_size=tf.data.experimental.AUTOTUNE)
        )
        # gtTexts = tf.keras.preprocessing.sequence.pad_sequences(gtTexts, max_length)

        validation_dataset = tf.data.Dataset.from_tensor_slices((x_valid, y_valid))
        print(validation_dataset)
        self.validation_dataset = (
            validation_dataset.map(
                self.encode_single_sample_clean, num_parallel_calls=tf.data.experimental.AUTOTUNE
            )
            .padded_batch(self.batchSize, padded_shapes={
                'image': [None,None,None],
                'label': [None]
            })
            .prefetch(buffer_size=tf.data.experimental.AUTOTUNE)
        )

        return train_dataset
<|MERGE_RESOLUTION|>--- conflicted
+++ resolved
@@ -1,263 +1,258 @@
-from __future__ import division
-from __future__ import print_function
-
-import os
-import random
-import numpy as np
-import cv2
-from SamplePreprocessor import preprocess
-from tensorflow.keras import layers
-import tensorflow as tf
-import tensorflow_addons as tfa
-
-
-class DataLoader:
-    DTYPE = 'float32'
-
-    dataAugmentation = False
-    currIdx = 0
-    charList = []
-    samples = []
-    validation_dataset = [];
-    train_size =0.99
-
-    def __init__(self, filePath, batchSize, imgSize, maxTextLen, train_size, channels):
-        "loader for dataset at given location, preprocess images and text according to parameters"
-
-        # assert filePath[-1] == '/'
-
-        self.dataAugmentation = False
-        self.currIdx = 0
-        self.batchSize = batchSize
-        self.imgSize = imgSize
-        self.samples = []
-        self.train_size = train_size
-        self.channels = channels
-
-        # f = open('/scratch/train_data_htr/linestripsnew/all.txt')
-        # f = open('/home/rutger/training_all2.txt')
-        f = open(filePath)
-        text_file = open("sample.txt", "w")
-
-        chars = set()
-        bad_samples = []
-        i=0
-        for line in f:
-            # ignore comment line
-            if not line or line[0] == '#':
-                continue
-            # print(line)
-            lineSplit = line.strip().split('\t')
-            assert len(lineSplit) >= 1
-
-            fileName = '/data/iamdb/linescleaned/' + lineSplit[0]
-
-            # GT text are columns starting at 9
-            gtText = self.truncateLabel(' '.join(lineSplit[1:]), maxTextLen).replace("|", " ")
-            if not gtText:
-                continue
-            gtText = gtText.strip()
-            if not gtText:
-                continue
-            # chars = chars.union(set(list(gtText)))
-            chars = chars.union(set(char for label in gtText for char in label))
-            # check if image is not empty
-            if not os.path.exists(fileName):
-                print(fileName)
-                continue
-
-            if not os.path.getsize(fileName):
-                bad_samples.append(lineSplit[0] + '.png')
-                print("bad sample: "+ lineSplit[0])
-                continue
-            img = cv2.imread(fileName)
-            height, width, channels = img.shape
-            # print (width *(height/ 32))
-            if height < 32 or width < 32 or width /(height / 32) < 2* len(gtText):
-                print(fileName)
-                # os.remove(fileName)
-                continue
-            # n = text_file.write(line)
-
-            # put sample into list
-            # gtText = gtText.ljust(maxTextLen, '€')
-            self.samples.append((gtText, fileName))
-            i = i+1
-            if i % 10000 == 0:
-                print(i)
-                break
-        # text_file.close()
-        # some images in the IAM dataset are known to be damaged, don't show warning for them
-        if len(bad_samples) > 0:
-            print("Warning, damaged images found:", bad_samples)
-        print("load textlines")
-
-        # split into training and validation set: 95% - 5%
-        random.seed(42)
-        # random.shuffle(self.samples)
-
-        # list of all chars in dataset
-        self.charList = sorted(list(chars))
-
-        self.char_to_num = layers.experimental.preprocessing.StringLookup(
-            vocabulary=list(self.charList), num_oov_indices=0, mask_token=None, oov_token='[UNK]'
-        )
-        # Mapping integers back to original characters
-        self.num_to_char = layers.experimental.preprocessing.StringLookup(
-            vocabulary=self.char_to_num.get_vocabulary(), num_oov_indices=0, oov_token='', mask_token=None, invert=True
-        )
-
-    def set_charlist(self, chars):
-        self.charList = sorted(list(chars))
-        self.char_to_num = layers.experimental.preprocessing.StringLookup(
-            vocabulary=list(self.charList), num_oov_indices=0, mask_token='€', oov_token='[UNK]'
-        )
-        # Mapping integers back to original characters
-        self.num_to_char = layers.experimental.preprocessing.StringLookup(
-            vocabulary=self.char_to_num.get_vocabulary(), num_oov_indices=0, oov_token='', mask_token='€', invert=True
-        )
-
-    def truncateLabel(self, text, maxTextLen):
-        # ctc_loss can't compute loss if it cannot find a mapping between text label and input
-        # labels. Repeat letters cost double because of the blank symbol needing to be inserted.
-        # If a too-long label is provided, ctc_loss returns an infinite gradient
-        cost = 0
-        for i in range(len(text)):
-            if i != 0 and text[i] == text[i - 1]:
-                cost += 2
-            else:
-                cost += 1
-            if cost > maxTextLen:
-                return text[:i]
-        return text
-
-    def encode_single_sample_augmented(self, img_path, label):
-        return self.encode_single_sample(img_path, label, True)
-
-    def encode_single_sample_clean(self, img_path, label):
-        return self.encode_single_sample(img_path, label, False)
-
-    def encode_single_sample(self, img_path, label, augment):
-        MAX_SHEAR_LEVEL = 0.1
-        MAX_ROT_ANGLE = 10.0
-        HSHIFT, VSHIFT = 5., 5.  # max. number of pixels to shift(translation) horizontally and vertically
-        MAX_ROT_ANGLE = np.pi * MAX_ROT_ANGLE / 180  # in radians
-
-        img = tf.io.read_file(img_path)
-        # 2. Decode and convert to grayscale
-        img = tf.io.decode_png(img, channels=self.channels)
-        # 3. Convert to float32 in [0, 1] range
-        img = tf.image.convert_image_dtype(img, DataLoader.DTYPE)
-
-        # 4. Resize to the desired size
-        # height =32/img.shape
-        print("img.shape[1]")
-        print(img)
-        # if augment:
-        #     img = tfa.image.rotate(img, MAX_ROT_ANGLE * tf.random.uniform([], dtype=DataLoader.DTYPE))  # rotation
-        #     img = tfa.image.translate(img, [HSHIFT * tf.random.uniform(shape=[], minval=-1, maxval=1),
-        #                                     VSHIFT * tf.random.uniform(shape=[], minval=-1,
-        #                                                                maxval=1)])  # [dx dy] shift/translation
-        #     img = tfa.image.transform(img,
-        #                               [1.0, MAX_SHEAR_LEVEL * tf.random.uniform(shape=[], minval=-1, maxval=1), 0.0,
-        #                                MAX_SHEAR_LEVEL * tf.random.uniform(shape=[], minval=-1, maxval=1), 1.0, 0.0,
-        #                                0.0,
-        #                                0.0])
-        # #     img = tf.image.random_hue(img, 0.08)
-        # #     img = tf.image.random_saturation(img, 0.6, 1.6)
-        #     img = tf.image.random_brightness(img, 0.05)
-        #     img = tf.image.random_contrast(img, 0.7, 1.3)
-<<<<<<< HEAD
-        img = 1.0 - img
-=======
-
->>>>>>> daa37c1d
-        # img = tf.image.resize(img, [64, 4096], preserve_aspect_ratio=True)
-        # img = tf.image.resize_with_pad(img, 64, 4096)
-        # img = tf.image.resize(img, [128, 8192], preserve_aspect_ratio=True)
-        # img = tf.image.resize(img, [16, 1024], preserve_aspect_ratio=True)
-        img = tf.image.resize_with_pad(img, 32, 2048)
-        img = 1.0 - img
-
-        # 5. Transpose the image because we want the time
-        # dimension to correspond to the width of the image.
-        img = tf.transpose(img, perm=[1, 0, 2])
-        # 6. Map the characters in label to numbers
-        label = self.char_to_num(tf.strings.unicode_split(label, input_encoding="UTF-8"))
-        # label = label, 128)
-        # 7. Return a dict as our model is expecting two inputs
-        return {"image": img, "label": label}
-
-    def split_data(self, images, labels, train_size=0.99, shuffle=True):
-        # 1. Get the total size of the dataset
-        size = len(images)
-        # 2. Make an indices array and shuffle it, if required
-        indices = np.arange(size)
-        if shuffle:
-            np.random.shuffle(indices)
-        # 3. Get the size of training samples
-        train_samples = int(size * train_size)
-        # 4. Split data into training and validation sets
-        x_train, y_train = images[indices[:train_samples]], labels[indices[:train_samples]]
-        x_valid, y_valid = images[indices[train_samples:]], labels[indices[train_samples:]]
-        return x_train, x_valid, y_train, y_valid
-
-    def getValidationDataSet(self):
-        return self.validation_dataset
-
-    def getTrainDataSet(self):
-        "iterator"
-
-        #		label = char_to_num(tf.strings.unicode_split(label, input_encoding="UTF-8"))
-
-        # gtTexts = [char_to_num(tf.strings.unicode_split(self.samples[i].gtText, input_encoding="UTF-8")) for i in batchRange]
-        #		gtTexts = [char_to_num(tf.strings.unicode_split(self.samples[i].gtText, input_encoding="UTF-8")) for i in batchRange]
-        # gtTexts = [char_to_num(tf.strings.unicode_split("test", input_encoding="UTF-8")) for i in batchRange]
-        gtTexts = [self.samples[i][0] for i in range(len(self.samples))]
-        # gtTexts = ["test test " for i in range(len(self.samples))]
-
-        max_length = max([len(label) for label in gtTexts])
-        print("max_length: " + str(max_length))
-        # gtTexts = [(str(i)+"a123456").ljust(10,'\0') for i in batchRange]
-        #		imgs = [preprocess(cv2.imread(self.samples[i].filePath, cv2.IMREAD_UNCHANGED), self.imgSize, self.dataAugmentation) for i in batchRange]
-        imgs = [self.samples[i][1] for i in range(len(self.samples))]
-
-        x_train, x_valid, y_train, y_valid = self.split_data(np.array(imgs), np.array(gtTexts), self.train_size)
-        # y_train = tf.keras.preprocessing.sequence.pad_sequences(y_train, padding="post")
-        # y_valid = tf.keras.preprocessing.sequence.pad_sequences(y_valid, padding="post")
-
-        train_dataset = tf.data.Dataset.from_tensor_slices((x_train, y_train))
-
-        # train_dataset = (
-        #     train_dataset.map(
-        #         self.encode_single_sample_augmented, num_parallel_calls=tf.data.experimental.AUTOTUNE
-        #     )
-        #     .batch(self.batchSize)
-        #     .prefetch(buffer_size=tf.data.experimental.AUTOTUNE)
-        # )
-        train_dataset = (
-            train_dataset.map(
-                self.encode_single_sample_augmented, num_parallel_calls=tf.data.experimental.AUTOTUNE
-            )
-            .padded_batch(self.batchSize, padded_shapes={
-                'image': [None,None,None],
-                'label': [None]
-            })
-            .prefetch(buffer_size=tf.data.experimental.AUTOTUNE)
-        )
-        # gtTexts = tf.keras.preprocessing.sequence.pad_sequences(gtTexts, max_length)
-
-        validation_dataset = tf.data.Dataset.from_tensor_slices((x_valid, y_valid))
-        print(validation_dataset)
-        self.validation_dataset = (
-            validation_dataset.map(
-                self.encode_single_sample_clean, num_parallel_calls=tf.data.experimental.AUTOTUNE
-            )
-            .padded_batch(self.batchSize, padded_shapes={
-                'image': [None,None,None],
-                'label': [None]
-            })
-            .prefetch(buffer_size=tf.data.experimental.AUTOTUNE)
-        )
-
-        return train_dataset
+from __future__ import division
+from __future__ import print_function
+
+import os
+import random
+import numpy as np
+import cv2
+from SamplePreprocessor import preprocess
+from tensorflow.keras import layers
+import tensorflow as tf
+import tensorflow_addons as tfa
+
+
+class DataLoader:
+    DTYPE = 'float32'
+
+    dataAugmentation = False
+    currIdx = 0
+    charList = []
+    samples = []
+    validation_dataset = [];
+    train_size =0.99
+
+    def __init__(self, filePath, batchSize, imgSize, maxTextLen, train_size, channels):
+        "loader for dataset at given location, preprocess images and text according to parameters"
+
+        # assert filePath[-1] == '/'
+
+        self.dataAugmentation = False
+        self.currIdx = 0
+        self.batchSize = batchSize
+        self.imgSize = imgSize
+        self.samples = []
+        self.train_size = train_size
+        self.channels = channels
+
+        # f = open('/scratch/train_data_htr/linestripsnew/all.txt')
+        # f = open('/home/rutger/training_all2.txt')
+        f = open(filePath)
+        text_file = open("sample.txt", "w")
+
+        chars = set()
+        bad_samples = []
+        i=0
+        for line in f:
+            # ignore comment line
+            if not line or line[0] == '#':
+                continue
+            # print(line)
+            lineSplit = line.strip().split('\t')
+            assert len(lineSplit) >= 1
+
+            fileName = '/data/iamdb/linescleaned/' + lineSplit[0]
+
+            # GT text are columns starting at 9
+            gtText = self.truncateLabel(' '.join(lineSplit[1:]), maxTextLen).replace("|", " ")
+            if not gtText:
+                continue
+            gtText = gtText.strip()
+            if not gtText:
+                continue
+            # chars = chars.union(set(list(gtText)))
+            chars = chars.union(set(char for label in gtText for char in label))
+            # check if image is not empty
+            if not os.path.exists(fileName):
+                print(fileName)
+                continue
+
+            if not os.path.getsize(fileName):
+                bad_samples.append(lineSplit[0] + '.png')
+                print("bad sample: "+ lineSplit[0])
+                continue
+            img = cv2.imread(fileName)
+            height, width, channels = img.shape
+            # print (width *(height/ 32))
+            if height < 32 or width < 32 or width /(height / 32) < 2* len(gtText):
+                print(fileName)
+                # os.remove(fileName)
+                continue
+            # n = text_file.write(line)
+
+            # put sample into list
+            # gtText = gtText.ljust(maxTextLen, '€')
+            self.samples.append((gtText, fileName))
+            i = i+1
+            if i % 10000 == 0:
+                print(i)
+                break
+        # text_file.close()
+        # some images in the IAM dataset are known to be damaged, don't show warning for them
+        if len(bad_samples) > 0:
+            print("Warning, damaged images found:", bad_samples)
+        print("load textlines")
+
+        # split into training and validation set: 95% - 5%
+        random.seed(42)
+        # random.shuffle(self.samples)
+
+        # list of all chars in dataset
+        self.charList = sorted(list(chars))
+
+        self.char_to_num = layers.experimental.preprocessing.StringLookup(
+            vocabulary=list(self.charList), num_oov_indices=0, mask_token=None, oov_token='[UNK]'
+        )
+        # Mapping integers back to original characters
+        self.num_to_char = layers.experimental.preprocessing.StringLookup(
+            vocabulary=self.char_to_num.get_vocabulary(), num_oov_indices=0, oov_token='', mask_token=None, invert=True
+        )
+
+    def set_charlist(self, chars):
+        self.charList = sorted(list(chars))
+        self.char_to_num = layers.experimental.preprocessing.StringLookup(
+            vocabulary=list(self.charList), num_oov_indices=0, mask_token='€', oov_token='[UNK]'
+        )
+        # Mapping integers back to original characters
+        self.num_to_char = layers.experimental.preprocessing.StringLookup(
+            vocabulary=self.char_to_num.get_vocabulary(), num_oov_indices=0, oov_token='', mask_token='€', invert=True
+        )
+
+    def truncateLabel(self, text, maxTextLen):
+        # ctc_loss can't compute loss if it cannot find a mapping between text label and input
+        # labels. Repeat letters cost double because of the blank symbol needing to be inserted.
+        # If a too-long label is provided, ctc_loss returns an infinite gradient
+        cost = 0
+        for i in range(len(text)):
+            if i != 0 and text[i] == text[i - 1]:
+                cost += 2
+            else:
+                cost += 1
+            if cost > maxTextLen:
+                return text[:i]
+        return text
+
+    def encode_single_sample_augmented(self, img_path, label):
+        return self.encode_single_sample(img_path, label, True)
+
+    def encode_single_sample_clean(self, img_path, label):
+        return self.encode_single_sample(img_path, label, False)
+
+    def encode_single_sample(self, img_path, label, augment):
+        MAX_SHEAR_LEVEL = 0.1
+        MAX_ROT_ANGLE = 10.0
+        HSHIFT, VSHIFT = 5., 5.  # max. number of pixels to shift(translation) horizontally and vertically
+        MAX_ROT_ANGLE = np.pi * MAX_ROT_ANGLE / 180  # in radians
+
+        img = tf.io.read_file(img_path)
+        # 2. Decode and convert to grayscale
+        img = tf.io.decode_png(img, channels=self.channels)
+        # 3. Convert to float32 in [0, 1] range
+        img = tf.image.convert_image_dtype(img, DataLoader.DTYPE)
+
+        # 4. Resize to the desired size
+        # height =32/img.shape
+        print("img.shape[1]")
+        print(img)
+        # if augment:
+        #     img = tfa.image.rotate(img, MAX_ROT_ANGLE * tf.random.uniform([], dtype=DataLoader.DTYPE))  # rotation
+        #     img = tfa.image.translate(img, [HSHIFT * tf.random.uniform(shape=[], minval=-1, maxval=1),
+        #                                     VSHIFT * tf.random.uniform(shape=[], minval=-1,
+        #                                                                maxval=1)])  # [dx dy] shift/translation
+        #     img = tfa.image.transform(img,
+        #                               [1.0, MAX_SHEAR_LEVEL * tf.random.uniform(shape=[], minval=-1, maxval=1), 0.0,
+        #                                MAX_SHEAR_LEVEL * tf.random.uniform(shape=[], minval=-1, maxval=1), 1.0, 0.0,
+        #                                0.0,
+        #                                0.0])
+        # #     img = tf.image.random_hue(img, 0.08)
+        # #     img = tf.image.random_saturation(img, 0.6, 1.6)
+        #     img = tf.image.random_brightness(img, 0.05)
+        #     img = tf.image.random_contrast(img, 0.7, 1.3)
+        # img = tf.image.resize(img, [64, 4096], preserve_aspect_ratio=True)
+        # img = tf.image.resize_with_pad(img, 64, 4096)
+        # img = tf.image.resize(img, [128, 8192], preserve_aspect_ratio=True)
+        img = tf.image.resize(img, [32, 2048], preserve_aspect_ratio=True)
+        # img = tf.image.resize_with_pad(img, 32, 2048)
+        img = 1.0 - img
+
+        # 5. Transpose the image because we want the time
+        # dimension to correspond to the width of the image.
+        img = tf.transpose(img, perm=[1, 0, 2])
+        # 6. Map the characters in label to numbers
+        label = self.char_to_num(tf.strings.unicode_split(label, input_encoding="UTF-8"))
+        # label = label, 128)
+        # 7. Return a dict as our model is expecting two inputs
+        return {"image": img, "label": label}
+
+    def split_data(self, images, labels, train_size=0.99, shuffle=True):
+        # 1. Get the total size of the dataset
+        size = len(images)
+        # 2. Make an indices array and shuffle it, if required
+        indices = np.arange(size)
+        if shuffle:
+            np.random.shuffle(indices)
+        # 3. Get the size of training samples
+        train_samples = int(size * train_size)
+        # 4. Split data into training and validation sets
+        x_train, y_train = images[indices[:train_samples]], labels[indices[:train_samples]]
+        x_valid, y_valid = images[indices[train_samples:]], labels[indices[train_samples:]]
+        return x_train, x_valid, y_train, y_valid
+
+    def getValidationDataSet(self):
+        return self.validation_dataset
+
+    def getTrainDataSet(self):
+        "iterator"
+
+        #		label = char_to_num(tf.strings.unicode_split(label, input_encoding="UTF-8"))
+
+        # gtTexts = [char_to_num(tf.strings.unicode_split(self.samples[i].gtText, input_encoding="UTF-8")) for i in batchRange]
+        #		gtTexts = [char_to_num(tf.strings.unicode_split(self.samples[i].gtText, input_encoding="UTF-8")) for i in batchRange]
+        # gtTexts = [char_to_num(tf.strings.unicode_split("test", input_encoding="UTF-8")) for i in batchRange]
+        gtTexts = [self.samples[i][0] for i in range(len(self.samples))]
+        # gtTexts = ["test test " for i in range(len(self.samples))]
+
+        max_length = max([len(label) for label in gtTexts])
+        print("max_length: " + str(max_length))
+        # gtTexts = [(str(i)+"a123456").ljust(10,'\0') for i in batchRange]
+        #		imgs = [preprocess(cv2.imread(self.samples[i].filePath, cv2.IMREAD_UNCHANGED), self.imgSize, self.dataAugmentation) for i in batchRange]
+        imgs = [self.samples[i][1] for i in range(len(self.samples))]
+
+        x_train, x_valid, y_train, y_valid = self.split_data(np.array(imgs), np.array(gtTexts), self.train_size)
+        # y_train = tf.keras.preprocessing.sequence.pad_sequences(y_train, padding="post")
+        # y_valid = tf.keras.preprocessing.sequence.pad_sequences(y_valid, padding="post")
+
+        train_dataset = tf.data.Dataset.from_tensor_slices((x_train, y_train))
+
+        # train_dataset = (
+        #     train_dataset.map(
+        #         self.encode_single_sample_augmented, num_parallel_calls=tf.data.experimental.AUTOTUNE
+        #     )
+        #     .batch(self.batchSize)
+        #     .prefetch(buffer_size=tf.data.experimental.AUTOTUNE)
+        # )
+        train_dataset = (
+            train_dataset.map(
+                self.encode_single_sample_augmented, num_parallel_calls=tf.data.experimental.AUTOTUNE
+            )
+            .padded_batch(self.batchSize, padded_shapes={
+                'image': [None,None,None],
+                'label': [None]
+            })
+            .prefetch(buffer_size=tf.data.experimental.AUTOTUNE)
+        )
+        # gtTexts = tf.keras.preprocessing.sequence.pad_sequences(gtTexts, max_length)
+
+        validation_dataset = tf.data.Dataset.from_tensor_slices((x_valid, y_valid))
+        print(validation_dataset)
+        self.validation_dataset = (
+            validation_dataset.map(
+                self.encode_single_sample_clean, num_parallel_calls=tf.data.experimental.AUTOTUNE
+            )
+            .padded_batch(self.batchSize, padded_shapes={
+                'image': [None,None,None],
+                'label': [None]
+            })
+            .prefetch(buffer_size=tf.data.experimental.AUTOTUNE)
+        )
+
+        return train_dataset