# Imports

# > Standard library
import logging

# > Local dependencies
from data.generator import DataGenerator
from utils.text import Tokenizer

# > Third party dependencies
import tensorflow as tf
from tensorflow.data import AUTOTUNE
import numpy as np

# > Environment
import json
import re
import os


class DataLoader:
    DTYPE = 'float32'
    currIdx = 0
    charList = []
    samples = []
    validation_dataset = []

    @staticmethod
    def normalize(input: str, replacements: str) -> str:
        """
        Normalize text using a json file with replacements

        Parameters
        ----------
        input : str
            Input string to normalize
        replacements : str
            Path to json file with replacements, where key is the string to
            replace and value is the replacement. Example: {"a": "b"} will
            replace all "a" with "b" in the input string.

        Returns
        -------
        str
            Normalized string
        """

        with open(replacements, 'r') as f:
            replacements = json.load(f)
            for key, value in replacements.items():
                input = input.replace(key, value)

        input = re.sub(r"\s+", " ", input)

        return input.strip()

    def init_data_generator(self, files, params, is_training=False, deterministic=False):
        data_generator = DataGenerator(**params)
        num_batches = np.ceil(len(files) / self.batch_size)
        generator = tf.data.Dataset.from_tensor_slices(files)

        if is_training:
            # Add additional repeat and shuffle for training
            generator = generator.repeat().shuffle(len(files))
        generator = (generator.map(data_generator.load_images,
                                   num_parallel_calls=AUTOTUNE,
                                   deterministic=deterministic)
                     .padded_batch(self.batch_size,
                                   padded_shapes=(
                                       [None, None, self.channels], [None]),
                                   padding_values=(
                                       tf.constant(-10, dtype=tf.float32),
                                       tf.constant(0, dtype=tf.int64)))
                     .prefetch(AUTOTUNE)
                     ).apply(tf.data.experimental.assert_cardinality(num_batches))
        return generator

    def generators(self):
        chars = set()
        partition = {'train': [], 'evaluation': [], 'validation': [],
                     'test': [], 'inference': []}
        labels = {'train': [], 'evaluation': [], 'validation': [],
                  'test': [], 'inference': []}

        if self.train_list:
            chars, train_files = self.create_data(
                chars, labels, partition, 'train', self.train_list, use_multiply=True)

        if self.validation_list:
            if self.train_list:
                chars, evaluation_files = self.create_data(
                    chars, labels, partition, 'evaluation',
                    self.validation_list)

            chars, validation_files = self.create_data(
                chars, labels, partition, 'validation', self.validation_list,
                include_unsupported_chars=True)

        if self.test_list:
            chars, test_files = self.create_data(chars, labels, partition, 'test', self.test_list,
                                                 include_unsupported_chars=True)
        if self.inference_list:
            chars, inference_files = self.create_data(chars, labels, partition, 'inference', self.inference_list,
                                                      include_unsupported_chars=True, include_missing_files=True,
                                                      is_inference=True)

        # list of all chars in dataset
        if self.injected_charlist and not self.replace_final_layer:
            logging.info('Using injected charlist')
            self.charList = self.injected_charlist
        else:
            self.charList = sorted(list(chars))

        self.tokenizer = Tokenizer(self.charList, self.use_mask)

        train_params = {'tokenizer': self.tokenizer,
                        'height': self.height,
                        'batch_size': self.batch_size,
                        'channels': self.channels,
                        'aug_binarize_sauvola': self.aug_binarize_sauvola,
                        'aug_binarize_otsu': self.aug_binarize_otsu,
                        'aug_elastic_transform': self.aug_elastic_transform,
                        'aug_random_crop': self.aug_random_crop,
                        'aug_random_width': self.aug_random_width,
                        'aug_distort_jpeg': self.aug_distort_jpeg,
                        'aug_random_shear': self.aug_random_shear
                        }
        non_train_params = {'tokenizer': self.tokenizer,
                            'batch_size': self.batch_size,
                            'height': self.height,
                            'channels': self.channels,
                            'aug_binarize_sauvola': self.aug_binarize_sauvola,
                            'aug_binarize_otsu': self.aug_binarize_otsu
                            }

        training_generator = None
        evaluation_generator = None
        validation_generator = None
        test_generator = None
        inference_generator = None
        train_batches = 0
        if self.train_list:
            training_generator = self.init_data_generator(
                train_files, train_params, is_training=True)
            # Explicitly set train batches otherwise training is not initialised
            train_batches = np.ceil(len(train_files) / self.batch_size)
        if self.validation_list:
            if self.train_list:
                evaluation_generator = self.init_data_generator(
                    evaluation_files, non_train_params, deterministic=True)
            validation_generator = self.init_data_generator(
                validation_files, non_train_params, deterministic=True)
        if self.test_list:
            test_generator = self.init_data_generator(
                test_files, non_train_params, deterministic=True)
        if self.inference_list:
            inference_generator = self.init_data_generator(
                inference_files, non_train_params, deterministic=True)

        self.partition = partition

<<<<<<< HEAD
        return training_generator, validation_generator, test_generator, inference_generator, self.utils, train_batches
=======
        return training_generator, evaluation_generator, \
            validation_generator, test_generator, inference_generator, \
            self.tokenizer, int(train_batches), labels['validation']
>>>>>>> 5f192f2e

    def __init__(self,
                 batch_size,
                 img_size,
                 char_list=None,
                 train_list='',
                 validation_list='',
                 test_list='',
                 inference_list='',
                 aug_binarize_sauvola=False,
                 aug_binarize_otsu=False,
                 normalization_file=None,
                 multiply=1,
<<<<<<< HEAD
                 augment=True,
                 aug_elastic_transform=False,
                 num_oov_indices=0,
                 aug_random_crop=False,
                 aug_random_width=False,
=======
                 elastic_transform=False,
                 random_crop=False,
                 random_width=False,
>>>>>>> 5f192f2e
                 check_missing_files=True,
                 aug_distort_jpeg=False,
                 replace_final_layer=False,
                 use_mask=False,
                 aug_random_shear=False
                 ):
        """loader for dataset at given location, preprocess images and text according to parameters"""
        self.currIdx = 0
        self.batch_size = batch_size
        self.imgSize = img_size
        self.samples = []
        self.height = img_size[0]
        self.width = img_size[1]
        self.channels = img_size[2]
        self.partition = []
        self.injected_charlist = char_list
        self.train_list = train_list
        self.validation_list = validation_list
        self.test_list = test_list
        self.inference_list = inference_list
        self.aug_binarize_sauvola = aug_binarize_sauvola
        self.aug_binarize_otsu = aug_binarize_otsu
        self.normalization_file = normalization_file
        self.multiply = multiply
<<<<<<< HEAD
        self.dataAugmentation = augment
        self.aug_elastic_transform = aug_elastic_transform
        self.num_oov_indices = num_oov_indices
        self.aug_random_crop = aug_random_crop
        self.aug_random_width = aug_random_width
=======
        self.elastic_transform = elastic_transform
        self.random_crop = random_crop
        self.random_width = random_width
>>>>>>> 5f192f2e
        self.check_missing_files = check_missing_files
        self.aug_distort_jpeg = aug_distort_jpeg
        self.replace_final_layer = replace_final_layer
        self.use_mask = use_mask
        self.aug_random_shear = aug_random_shear

    def create_data(self, chars, labels, partition, partition_name, data_file_list, include_unsupported_chars=False,
                    include_missing_files=False, is_inference=False, use_multiply=False):
        files = []
        for sublist in data_file_list.split():
            if not os.path.exists(sublist):
                raise FileNotFoundError(f"{sublist} does not exist")
            with open(sublist) as f:
                counter = 0
                for line in f:
                    if not line or line[0] == '#':
                        continue
                    lineSplit = line.strip().split('\t')
                    if not is_inference and len(lineSplit) == 1:
                        continue

                    # filename
                    fileName = lineSplit[0]
                    if not include_missing_files and self.check_missing_files \
                            and not os.path.exists(fileName):
                        logging.warning(f"Missing: {fileName} in {sublist}. "
                                        "Skipping...")
                        continue
                    if is_inference:
                        gtText = 'to be determined'

                    # Normalize text if normalization file is provided and
                    # we're training or evaluating
                    elif self.normalization_file and \
                            (partition_name == 'train'
                             or partition_name == 'evaluation'):
                        gtText = self.normalize(
                            lineSplit[1], self.normalization_file)
                    else:
                        gtText = lineSplit[1]
                    ignoreLine = False
                    if not include_unsupported_chars and self.injected_charlist and not self.replace_final_layer:
                        for char in gtText:
                            if char not in self.injected_charlist:
                                logging.warning("Unsupported character: "
                                                f"{char} in {gtText}. "
                                                "Skipping...")
                                ignoreLine = True
                                break
                    if ignoreLine or len(gtText) == 0:
                        logging.warning(f"Empty ground truth on {line}. "
                                        "Skipping...")
                        continue
                    counter = counter + 1
                    if use_multiply:
                        for i in range(0, self.multiply):
                            partition[partition_name].append(fileName)
                            labels[partition_name].append(gtText)
                            files.append([fileName, gtText])
                    else:
                        partition[partition_name].append(fileName)
                        labels[partition_name].append(gtText)
                        files.append([fileName, gtText])
                    if (not self.injected_charlist or
                            self.replace_final_layer) \
                            and partition_name == 'train':
                        chars = chars.union(
                            set(char for label in gtText for char in label))

                logging.info(f"Found {counter} lines suitable for "
                             f"{partition_name}")
        return chars, files

    def get_item(self, partition, item_id):
        return self.partition[partition][item_id]<|MERGE_RESOLUTION|>--- conflicted
+++ resolved
@@ -58,13 +58,13 @@
         data_generator = DataGenerator(**params)
         num_batches = np.ceil(len(files) / self.batch_size)
         generator = tf.data.Dataset.from_tensor_slices(files)
-
         if is_training:
             # Add additional repeat and shuffle for training
             generator = generator.repeat().shuffle(len(files))
-        generator = (generator.map(data_generator.load_images,
-                                   num_parallel_calls=AUTOTUNE,
-                                   deterministic=deterministic)
+        generator = (generator
+                     .map(data_generator.load_images,
+                          num_parallel_calls=AUTOTUNE,
+                          deterministic=deterministic)
                      .padded_batch(self.batch_size,
                                    padded_shapes=(
                                        [None, None, self.channels], [None]),
@@ -116,22 +116,11 @@
         train_params = {'tokenizer': self.tokenizer,
                         'height': self.height,
                         'batch_size': self.batch_size,
-                        'channels': self.channels,
-                        'aug_binarize_sauvola': self.aug_binarize_sauvola,
-                        'aug_binarize_otsu': self.aug_binarize_otsu,
-                        'aug_elastic_transform': self.aug_elastic_transform,
-                        'aug_random_crop': self.aug_random_crop,
-                        'aug_random_width': self.aug_random_width,
-                        'aug_distort_jpeg': self.aug_distort_jpeg,
-                        'aug_random_shear': self.aug_random_shear
-                        }
+                        'channels': self.channels}
         non_train_params = {'tokenizer': self.tokenizer,
                             'batch_size': self.batch_size,
                             'height': self.height,
-                            'channels': self.channels,
-                            'aug_binarize_sauvola': self.aug_binarize_sauvola,
-                            'aug_binarize_otsu': self.aug_binarize_otsu
-                            }
+                            'channels': self.channels}
 
         training_generator = None
         evaluation_generator = None
@@ -159,42 +148,23 @@
 
         self.partition = partition
 
-<<<<<<< HEAD
-        return training_generator, validation_generator, test_generator, inference_generator, self.utils, train_batches
-=======
         return training_generator, evaluation_generator, \
             validation_generator, test_generator, inference_generator, \
             self.tokenizer, int(train_batches), labels['validation']
->>>>>>> 5f192f2e
 
     def __init__(self,
                  batch_size,
                  img_size,
-                 char_list=None,
+                 char_list=[],
                  train_list='',
                  validation_list='',
                  test_list='',
                  inference_list='',
-                 aug_binarize_sauvola=False,
-                 aug_binarize_otsu=False,
                  normalization_file=None,
                  multiply=1,
-<<<<<<< HEAD
-                 augment=True,
-                 aug_elastic_transform=False,
-                 num_oov_indices=0,
-                 aug_random_crop=False,
-                 aug_random_width=False,
-=======
-                 elastic_transform=False,
-                 random_crop=False,
-                 random_width=False,
->>>>>>> 5f192f2e
                  check_missing_files=True,
-                 aug_distort_jpeg=False,
                  replace_final_layer=False,
                  use_mask=False,
-                 aug_random_shear=False
                  ):
         """loader for dataset at given location, preprocess images and text according to parameters"""
         self.currIdx = 0
@@ -210,26 +180,11 @@
         self.validation_list = validation_list
         self.test_list = test_list
         self.inference_list = inference_list
-        self.aug_binarize_sauvola = aug_binarize_sauvola
-        self.aug_binarize_otsu = aug_binarize_otsu
         self.normalization_file = normalization_file
         self.multiply = multiply
-<<<<<<< HEAD
-        self.dataAugmentation = augment
-        self.aug_elastic_transform = aug_elastic_transform
-        self.num_oov_indices = num_oov_indices
-        self.aug_random_crop = aug_random_crop
-        self.aug_random_width = aug_random_width
-=======
-        self.elastic_transform = elastic_transform
-        self.random_crop = random_crop
-        self.random_width = random_width
->>>>>>> 5f192f2e
         self.check_missing_files = check_missing_files
-        self.aug_distort_jpeg = aug_distort_jpeg
         self.replace_final_layer = replace_final_layer
         self.use_mask = use_mask
-        self.aug_random_shear = aug_random_shear
 
     def create_data(self, chars, labels, partition, partition_name, data_file_list, include_unsupported_chars=False,
                     include_missing_files=False, is_inference=False, use_multiply=False):
@@ -244,6 +199,8 @@
                         continue
                     lineSplit = line.strip().split('\t')
                     if not is_inference and len(lineSplit) == 1:
+                        logging.warning(f"Empty ground truth on {line}. "
+                                        f"Skipping for {partition_name}...")
                         continue
 
                     # filename
@@ -251,7 +208,7 @@
                     if not include_missing_files and self.check_missing_files \
                             and not os.path.exists(fileName):
                         logging.warning(f"Missing: {fileName} in {sublist}. "
-                                        "Skipping...")
+                                        f"Skipping for {partition_name}...")
                         continue
                     if is_inference:
                         gtText = 'to be determined'
@@ -266,17 +223,25 @@
                     else:
                         gtText = lineSplit[1]
                     ignoreLine = False
-                    if not include_unsupported_chars and self.injected_charlist and not self.replace_final_layer:
+
+                    # We want to skip lines with unsupported characters, except
+                    # for the training set, since we make our charlist from
+                    # that
+                    # If we're using an injected charlist, we want to skip
+                    # unsupported characters in the training set as well
+                    if not include_unsupported_chars \
+                            and (partition_name != 'train'
+                                 or self.injected_charlist):
                         for char in gtText:
-                            if char not in self.injected_charlist:
+                            if char not in self.injected_charlist and \
+                                    char not in chars:
                                 logging.warning("Unsupported character: "
                                                 f"{char} in {gtText}. "
-                                                "Skipping...")
+                                                "Skipping for "
+                                                f"{partition_name}...")
                                 ignoreLine = True
                                 break
                     if ignoreLine or len(gtText) == 0:
-                        logging.warning(f"Empty ground truth on {line}. "
-                                        "Skipping...")
                         continue
                     counter = counter + 1
                     if use_multiply:
