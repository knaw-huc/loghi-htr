--- conflicted
+++ resolved
@@ -11,14 +11,9 @@
 from vis_arg_parser import get_args
 
 # Add the above directory to the path
-<<<<<<< HEAD
-sys.path.append(str(Path(__file__).resolve().parents[1] / '../src'))
-from model.model import CERMetric, WERMetric, CTCLoss
-=======
 sys.path.append(str(Path(__file__).resolve().parents[1] / '../src'))  # noqa: E402
 from model.losses import CTCLoss
 from model.metrics import CERMetric, WERMetric
->>>>>>> 5f192f2e
 from model.custom_layers import ResidualBlock
 
 # > Third party libraries
