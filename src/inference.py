from __future__ import division
from __future__ import print_function

import os
<<<<<<< HEAD
from data_loader import DataLoader
=======
import sys
import argparse
import cv2
import editdistance
from Model import Model, CERMetric, WERMetric
from DataLoader import DataLoader
from SamplePreprocessor import preprocess
>>>>>>> 453fb2ee
import numpy as np
import tensorflow.keras as keras
import tensorflow as tf
import matplotlib.pyplot as plt
import random


class FilePaths:
    "filenames and paths to data"
    fnCharList = '../model/charList.txt'
    fnAccuracy = '../model/accuracy.txt'
    fnTrain = '../data/'
    fnInfer = '../data/test.png'
    fnCorpus = '../data/corpus.txt'

    fnCharList = '../model/charList2.txt'
    fnAccuracy = '../model/accuracy2.txt'
    fnTrain = '../data2/'
    fnInfer = '../data2/test.png'
    fnCorpus = '../data2/corpus.txt'


def main():
    os.environ['TF_DETERMINISTIC_OPS'] = '1'
    SEED = 43
    random.seed(SEED)
    np.random.seed(SEED)
    tf.random.set_seed(SEED)

    os.environ["CUDA_VISIBLE_DEVICES"] = "-1"
    "main function"

    batchSize = 1
    imgSize = (1024, 32, 1)
    maxTextLen = 128
    epochs = 10
    learning_rate = 0.0001
    # load training data, create TF model
    charlist = open(FilePaths.fnCharList).read()
    print(charlist)
    loader = DataLoader(FilePaths.fnTrain, batchSize, imgSize, maxTextLen)
    print("loading model")
    model = keras.models.load_model('../models/model-val-best')

    model.summary()

    validation_dataset = loader.getValidationDataSet()

    # Get the prediction model by extracting layers till the output layer
    prediction_model = keras.models.Model(
        model.get_layer(name="image").input, model.get_layer(name="dense3").output
    )
    prediction_model.summary()

    # A utility function to decode the output of the network
    def decode_batch_predictions(pred):
        input_len = np.ones(pred.shape[0]) * pred.shape[1]
        # Use greedy search. For complex tasks, you can use beam search
        pred = tf.dtypes.cast(pred, tf.float32)
        results = keras.backend.ctc_decode(pred, input_length=input_len, greedy=True)[0][0][
                  :, :maxTextLen
                  ]
        # Iterate over the results and get back the text
        output_text = []
        for res in results:
            res = tf.strings.reduce_join(loader.num_to_char(res)).numpy().decode("utf-8")
            output_text.append(res)
        return output_text

    #  Let's check results on some validation samples
    for batch in validation_dataset.take(100):
        batch_images = batch["image"]
        batch_labels = batch["label"]

        preds = prediction_model.predict(batch_images)
        pred_texts = decode_batch_predictions(preds)

        orig_texts = []
        for label in batch_labels:
            label = tf.strings.reduce_join(loader.num_to_char(label)).numpy().decode("utf-8")
            orig_texts.append(label.strip())

        _, ax = plt.subplots(4, 4, figsize=(15, 5))
        for i in range(len(pred_texts)):
            # for i in range(16):
            print(orig_texts[i].strip())
            print(pred_texts[i].strip())


# 		img = (batch_images[i, :, :, 0] * 255).numpy().astype(np.uint8)
# 		img = img.T
# 		title = f"Prediction: {pred_texts[i].strip()}"
# 		ax[i // 4, i % 4].imshow(img, cmap="gray")
# 		ax[i // 4, i % 4].set_title(title)
# 		ax[i // 4, i % 4].axis("off")
# plt.show()

if __name__ == '__main__':
    main()<|MERGE_RESOLUTION|>--- conflicted
+++ resolved
@@ -2,17 +2,7 @@
 from __future__ import print_function
 
 import os
-<<<<<<< HEAD
 from data_loader import DataLoader
-=======
-import sys
-import argparse
-import cv2
-import editdistance
-from Model import Model, CERMetric, WERMetric
-from DataLoader import DataLoader
-from SamplePreprocessor import preprocess
->>>>>>> 453fb2ee
 import numpy as np
 import tensorflow.keras as keras
 import tensorflow as tf
@@ -63,7 +53,8 @@
 
     # Get the prediction model by extracting layers till the output layer
     prediction_model = keras.models.Model(
-        model.get_layer(name="image").input, model.get_layer(name="dense3").output
+        model.get_layer(name="image").input, model.get_layer(
+            name="dense3").output
     )
     prediction_model.summary()
 
@@ -73,12 +64,13 @@
         # Use greedy search. For complex tasks, you can use beam search
         pred = tf.dtypes.cast(pred, tf.float32)
         results = keras.backend.ctc_decode(pred, input_length=input_len, greedy=True)[0][0][
-                  :, :maxTextLen
-                  ]
+            :, :maxTextLen
+        ]
         # Iterate over the results and get back the text
         output_text = []
         for res in results:
-            res = tf.strings.reduce_join(loader.num_to_char(res)).numpy().decode("utf-8")
+            res = tf.strings.reduce_join(
+                loader.num_to_char(res)).numpy().decode("utf-8")
             output_text.append(res)
         return output_text
 
@@ -92,7 +84,8 @@
 
         orig_texts = []
         for label in batch_labels:
-            label = tf.strings.reduce_join(loader.num_to_char(label)).numpy().decode("utf-8")
+            label = tf.strings.reduce_join(
+                loader.num_to_char(label)).numpy().decode("utf-8")
             orig_texts.append(label.strip())
 
         _, ax = plt.subplots(4, 4, figsize=(15, 5))
