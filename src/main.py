--- conflicted
+++ resolved
@@ -11,13 +11,8 @@
 
 # > Local dependencies
 from arg_parser import get_args
-<<<<<<< HEAD
 from data_loader import DataLoader
 from model import replace_final_layer, replace_recurrent_layer, train_batch
-=======
-from DataLoaderNew import DataLoaderNew
-from Model import replace_final_layer, replace_recurrent_layer, set_dropout, train_batch, build_model_new17
->>>>>>> 453fb2ee
 from utils import Utils, normalize_confidence, decode_batch_predictions
 from vgsl_model_generator import VGSLModelGenerator
 
@@ -224,9 +219,6 @@
                         print(layer.name)
                         layer.trainable = False
 
-            if args.reset_dropout:
-                set_dropout(model, args.set_dropout)
-
         else:
             # save characters of model for inference mode
             with open(output_charlist_location, 'w') as chars_file:
