# Imports

# > Standard library
from __future__ import division, print_function
import json
import logging
import random
import re
import subprocess
import uuid

# > Local dependencies
from arg_parser import get_args
from data_loader import DataLoader
from model import replace_final_layer, replace_recurrent_layer, train_batch
from utils import Utils, normalize_confidence, decode_batch_predictions, \
    load_model_from_directory
from vgsl_model_generator import VGSLModelGenerator
from custom_layers import ResidualBlock

# > Third party dependencies
import editdistance
import matplotlib.pyplot as plt
import numpy as np
import tensorflow as tf
from word_beam_search import WordBeamSearch

# > Environment
import os
os.environ['TF_CPP_MIN_LOG_LEVEL'] = '2'


def set_deterministic(args):
    os.environ['TF_DETERMINISTIC_OPS'] = '1'
    random.seed(args.seed)
    np.random.seed(args.seed)
    tf.random.set_seed(args.seed)


def remove_tags(text):
    # public static String STRIKETHROUGHCHAR = "␃"; //Unicode Character “␃” (U+2403)
    text = text.replace('␃', '')
    # public static String UNDERLINECHAR = "␅"; //Unicode Character “␅” (U+2405)
    text = text.replace('␅', '')
    # public static String SUBSCRIPTCHAR = "␄"; // Unicode Character “␄” (U+2404)
    text = text.replace('␄', '')
    # public static String SUPERSCRIPTCHAR = "␆"; // Unicode Character “␆” (U+2406)
    text = text.replace('␆', '')
    return text


def main():
    # Set up logging
    logging.basicConfig(
        format="%(asctime)s - %(levelname)s - %(message)s",
        datefmt="%d/%m/%Y %H:%M:%S",
        level=logging.INFO,
    )

    args = get_args()
    if args.deterministic:
        set_deterministic(args)

    os.environ["CUDA_VISIBLE_DEVICES"] = str(args.gpu)

    # place from/imports here so os.environ["CUDA_VISIBLE_DEVICES"]  is set before TF loads
    from model import CERMetric, WERMetric, CTCLoss
    import tensorflow.keras as keras
    strategy = tf.distribute.MirroredStrategy()
    print('Number of devices: {}'.format(strategy.num_replicas_in_sync))

    if not args.use_float32 and args.gpu != '-1':
        print("using mixed_float16")
        policy = tf.keras.mixed_precision.Policy('mixed_float16')
        tf.keras.mixed_precision.set_global_policy(policy)
    else:
        print("using float32")

    learning_rate = args.learning_rate

    if args.output and not os.path.exists(args.output):
        try:
            os.makedirs(args.output)
        except OSError as error:
            print(error)
            print('can not create output directory')

    char_list = None
    charlist_location = args.charlist
    if not charlist_location and args.existing_model:
        charlist_location = args.existing_model + '/charlist.txt'
    elif not charlist_location:
        charlist_location = args.output + '/charlist.txt'
    model_channels = args.channels
    model_height = args.height
    with strategy.scope():
        if args.existing_model:
            if not os.path.exists(args.existing_model):
                print('cannot find existing model on disk: ' + args.existing_model)
                exit(1)
            if not os.path.exists(charlist_location) and not args.replace_final_layer:
                print('cannot find charlist on disk: ' + charlist_location)
                exit(1)
            if not args.replace_final_layer:
                with open(charlist_location) as file:
                    char_list = list(char for char in file.read())
                print("using charlist")
                print("length charlist: " + str(len(char_list)))
                print(char_list)

            custom_objects = {
                'CERMetric': CERMetric,
                'WERMetric': WERMetric,
                'CTCLoss': CTCLoss,
                'ResidualBlock': ResidualBlock
            }
            model = load_model_from_directory(args.existing_model,
                                              custom_objects=custom_objects)

            if args.model_name:
                model._name = args.model_name

            if args.use_float32 or args.gpu == '-1':
                # Recreate the exact same model but with float32
                config = model.get_config()

                # Set the dtype policy for each layer in the configuration
                for layer_config in config['layers']:
                    if 'dtype' in layer_config['config']:
                        layer_config['config']['dtype'] = 'float32'
                    if 'dtype_policy' in layer_config['config']:
                        layer_config['config']['dtype_policy'] = {
                            'class_name': 'Policy',
                            'config': {'name': 'float32'}}

                # Create a new model from the modified configuration
                model_new = keras.Model.from_config(config)
                model_new.set_weights(model.get_weights())

                model = model_new

                # Verify float32
                for layer in model.layers:
                    assert layer.dtype_policy.name == 'float32'

            if not args.replace_final_layer:
                model_channels = model.layers[0].input_shape[0][3]

            model_height = model.layers[0].input_shape[0][2]
            if args.height != model_height:
                print(
                    'input height differs from model channels. use --height ' + str(model_height))
                print('resetting height to: ' + str(model_height))
                args.__dict__['height'] = model_height
                if args.no_auto:
                    exit(1)
            if not args.replace_final_layer:
                with open(charlist_location) as file:
                    char_list = list(char for char in file.read())
        img_size = (model_height, args.width, model_channels)
        loader = DataLoader(args.batch_size, img_size,
                            train_list=args.train_list,
                            validation_list=args.validation_list,
                            test_list=args.test_list,
                            inference_list=args.inference_list,
                            char_list=char_list,
                            do_binarize_sauvola=args.do_binarize_sauvola,
                            do_binarize_otsu=args.do_binarize_otsu,
                            multiply=args.multiply,
                            augment=args.augment,
                            elastic_transform=args.elastic_transform,
                            random_crop=args.random_crop,
                            random_width=args.random_width,
                            check_missing_files=args.check_missing_files,
                            distort_jpeg=args.distort_jpeg,
                            replace_final_layer=args.replace_final_layer,
                            normalization_file=args.normalization_file,
                            use_mask=args.use_mask,
                            do_random_shear=args.do_random_shear
                            )

        print("creating generators")
        training_generator, validation_generator, test_generator, inference_generator, utilsObject, train_batches = loader.generators()

        # Testing
        print(len(loader.charList))

        if args.decay_rate > 0 and args.decay_steps > 0:
            lr_schedule = keras.optimizers.schedules.ExponentialDecay(
                initial_learning_rate=learning_rate,
                decay_steps=args.decay_steps,
                decay_rate=args.decay_rate)
        elif args.decay_rate > 0 and args.decay_steps == -1 and args.do_train:
            if training_generator is None:
                print(
                    'training, but training_generator is None. Did you provide a train_list?')
                exit(1)
            lr_schedule = keras.optimizers.schedules.ExponentialDecay(
                initial_learning_rate=learning_rate,
                decay_steps=train_batches,
                decay_rate=args.decay_rate)
        else:
            lr_schedule = learning_rate

        output_charlist_location = args.output_charlist
        if not output_charlist_location:
            output_charlist_location = args.output + '/charlist.txt'

        if args.existing_model:
            print('using existing model as base: ' + args.existing_model)

            if args.replace_recurrent_layer:
                model = replace_recurrent_layer(model,
                                                len(char_list),
                                                args.replace_recurrent_layer,
                                                use_mask=args.use_mask)

            if args.replace_final_layer:
                with open(output_charlist_location, 'w') as chars_file:
                    chars_file.write(str().join(loader.charList))
                char_list = loader.charList

                model = replace_final_layer(model, len(
                    char_list), model.name, use_mask=args.use_mask)

            if any([args.thaw, args.freeze_conv_layers,
                    args.freeze_recurrent_layers, args.freeze_dense_layers]):
                for layer in model.layers:
                    if args.thaw:
                        layer.trainable = True
                    elif args.freeze_conv_layers and (layer.name.lower().startswith("conv") or layer.name.lower().startswith("residual")):
                        print(layer.name)
                        layer.trainable = False
                    elif args.freeze_recurrent_layers and layer.name.lower().startswith("bidirectional"):
                        print(layer.name)
                        layer.trainable = False
                    elif args.freeze_dense_layers and layer.name.lower().startswith("dense"):
                        print(layer.name)
                        layer.trainable = False

        else:
            # save characters of model for inference mode
            with open(output_charlist_location, 'w') as chars_file:
                chars_file.write(str().join(loader.charList))

            char_list = loader.charList

            print("creating new model")
            model_generator = VGSLModelGenerator(
                model=args.model,
                name=args.model_name,
                channels=model_channels,
                output_classes=len(char_list) + 2
                if args.use_mask else len(char_list) + 1
            )

            model = model_generator.build()

        optimizers = {
            "adam": keras.optimizers.Adam,
            "adamw": keras.optimizers.experimental.AdamW,
            "adadelta": keras.optimizers.Adadelta,
            "adagrad": keras.optimizers.Adagrad,
            "adamax": keras.optimizers.Adamax,
            "adafactor": keras.optimizers.Adafactor,
            "nadam": keras.optimizers.Nadam
        }

        if args.optimizer in optimizers:
            model.compile(optimizers[args.optimizer](learning_rate=lr_schedule),
                          loss=CTCLoss,
                          metrics=[CERMetric(greedy=args.greedy,
                                             beam_width=args.beam_width),
                                   WERMetric()])
        else:
            print('wrong optimizer')
            exit()

    model.summary(line_length=110)

    model_channels = model.layers[0].input_shape[0][3]
    if args.channels != model_channels:
        print('input channels differs from model channels. use --channels ' +
              str(model_channels))
        if args.no_auto:
            exit()
        else:
            args.__dict__['channels'] = model_channels
            print('setting correct number of channels: ' + str(model_channels))

    model_outputs = model.layers[-1].output_shape[2]
    num_characters = len(char_list) + 1
    if args.use_mask:
        num_characters = num_characters + 1
    if model_outputs != num_characters:
        print('model_outputs: ' + str(model_outputs))
        print('charlist: ' + str(num_characters))
        print('number of characters in model is different from charlist provided.')
        print('please find correct charlist and use --charlist CORRECT_CHARLIST')
        print('if the charlist is just 1 lower: did you forget --use_mask')
        exit(1)

    if args.do_train:
        validation_dataset = None
        if args.validation_list:
            validation_dataset = validation_generator

        store_info(args, model)

        training_dataset = training_generator
        print('batches ' + str(training_dataset.__len__()))
        # try:
        metadata = get_config(args, model)
        history = train_batch(
            model,
            training_dataset,
            validation_dataset,
            epochs=args.epochs,
            output=args.output,
            model_name=model.name,
            steps_per_epoch=args.steps_per_epoch,
            max_queue_size=args.max_queue_size,
            early_stopping_patience=args.early_stopping_patience,
            output_checkpoints=args.output_checkpoints,
            charlist=loader.charList,
            metadata=metadata,
            verbosity_mode=args.training_verbosity_mode
        )

        # construct a plot that plots and saves the training history
        plt.style.use("ggplot")
        plt.figure()
        plt.plot(history.history["loss"], label="loss")
        if args.validation_list:
            plt.plot(history.history["val_loss"], label="val_loss")
        plt.title("Training Loss and Accuracy")
        plt.xlabel("Epoch #")
        plt.ylabel("Loss/CER")
        plt.legend(loc="lower left")
        plt.savefig(os.path.join(args.output, 'plot.png'))

        plt.style.use("ggplot")
        plt.figure()
        plt.plot(history.history["CER_metric"], label="CER train")
        if args.validation_list:
            plt.plot(history.history["val_CER_metric"], label="CER val")
        plt.title("Training Loss and Accuracy")
        plt.xlabel("Epoch #")
        plt.ylabel("Loss/CER")
        plt.legend(loc="lower left")
        plt.savefig(os.path.join(args.output, 'plot2.png'))

        # except tf.python.framework.errors_impl.ResourceExhaustedError as e:
        #     print("test")
    if args.do_validate:
        print("do_validate")
        utilsObject = Utils(char_list, args.use_mask)
        validation_dataset = validation_generator

        # Get the prediction model by taking the last dense layer of the full
        # model
        last_dense_layer = None
        for layer in reversed(model.layers):
            if layer.name.startswith('dense'):
                last_dense_layer = layer
                break

        prediction_model = keras.models.Model(
            model.get_layer(name="image").input, last_dense_layer.output
        )
        prediction_model.summary(line_length=110)

        wbs = None
        if args.corpus_file:
            if not os.path.exists(args.corpus_file):
                print('cannot find corpus_file on disk: ' + args.corpus_file)
                exit(1)

            with open(args.corpus_file) as f:
                corpus = ''
                for line in f:
                    if args.normalization_file:
                        line = loader.normalize(line)
                    corpus += line
            word_chars = '-ABCDEFGHIJKLMNOPQRSTUVWXYZabcdefghijklmnopqrstuvwxyzßàáâçèéëïñôöûüň'
            chars = '' + ''.join(sorted(list(char_list)))

            print('using corpus file: ' + str(args.corpus_file))
            wbs = WordBeamSearch(args.beam_width, 'NGrams', args.wbs_smoothing, corpus.encode('utf8'), chars.encode('utf8'),
                                 word_chars.encode('utf8'))
            print('Created WordBeamSearcher')

        total_cer = total_cer_lower = total_cer_simple = 0
        total_length = total_length_simple = 0

        norm_total_cer = norm_total_cer_lower = 0
        norm_total_length = 0

        total_cer_wbs = total_cer_wbs_lower = total_cer_wbs_simple = 0
        batch_no = pred_counter = 0

        for batch in validation_dataset:
            predictions = prediction_model.predict(batch[0])
            predicted_texts = decode_batch_predictions(predictions, utilsObject, args.greedy, args.beam_width,
                                                       args.num_oov_indices)
            predsbeam = tf.transpose(predictions, perm=[1, 0, 2])

            if wbs:
                print('computing wbs...')
                label_str = wbs.compute(predsbeam)
                char_str = [''.join([chars[label] for label in curr_label_str]) for curr_label_str in label_str]
                [print(s) for s in char_str]

            orig_texts = [tf.strings.reduce_join(utilsObject.num_to_char(label)).numpy().decode("utf-8").strip() for
                          label in batch[1]]

            for prediction in predicted_texts:
                for i in range(len(prediction)):
                    confidence, predicted_text, original_text = prediction[i][0], prediction[i][1], orig_texts[i]

                    original_text = original_text.strip().replace('', '')
                    predicted_text = predicted_text.strip().replace('', '')
                    original_text = remove_tags(original_text)
                    predicted_text = remove_tags(predicted_text)

                    ground_truth_simple = re.sub('[\W_]+', '', original_text).lower()
                    predicted_simple = re.sub('[\W_]+', '', predicted_text).lower()

                    cer = editdistance.eval(original_text, predicted_text) / max(len(original_text), 1)
                    current_editdistance = editdistance.eval(original_text, predicted_text)
                    current_editdistance_lower = editdistance.eval(original_text.lower(), predicted_text.lower())
                    current_editdistance_simple = editdistance.eval(ground_truth_simple, predicted_simple)

                    if wbs:
                        predicted_wbs_simple = re.sub('[\W_]+', '', char_str[i]).lower()
                        current_editdistance_wbs_simple = editdistance.eval(ground_truth_simple, predicted_wbs_simple)
                        current_editdistance_wbs = editdistance.eval(original_text, char_str[i].strip())
                        current_editdistance_wbs_lower = editdistance.eval(original_text.lower(),
                                                                           char_str[i].strip().lower())

                        total_cer_wbs_simple += current_editdistance_wbs_simple
                        total_cer_wbs += current_editdistance_wbs
                        total_cer_wbs_lower += current_editdistance_wbs_lower

                    #Apply normalisation of ground truth + prediction and calculate normalised CER
                    if args.normalization_file:
                        #Apply normalisation from DataLoader
                        original_text_normalised = loader.normalize(original_text, args.normalization_file)
                        predicted_text_normalised = loader.normalize(predicted_text, args.normalization_file)

                        #Calculate editdistance between original_text and pred
                        norm_current_editdistance = editdistance.eval(original_text_normalised,
                                                                      predicted_text_normalised)

                        # Calculate editdistance on lowercase original_text and pred
                        norm_current_editdistance_lower = editdistance.eval(original_text_normalised.lower(),
                                                                            predicted_text_normalised.lower())

                        #Aggregate cer
                        norm_total_cer += norm_current_editdistance
                        norm_total_cer_lower += norm_current_editdistance_lower
                        norm_total_length += len(original_text_normalised)

                    if cer > 0.0:
                        filename = loader.get_item('validation', (batch_no * args.batch_size) + i)
                        [print(f'\n{filename}\n{original_text}\n{predicted_text}') for _ in range(3)]
                        if wbs:
                            [print(s) for s in char_str]

                    total_cer += current_editdistance
                    total_cer_lower += current_editdistance_lower
                    total_cer_simple += current_editdistance_simple
                    total_length += len(original_text)
                    total_length_simple += len(ground_truth_simple)

                    if cer > 0.0:
                        print(f'confidence: {confidence} cer: {cer} total_orig: {len(original_text)} total_pred: {len(predicted_text)} errors: {current_editdistance}')
                        print(f'avg editdistance: {total_cer / total_length}')
                        print(f'avg editdistance lower: {total_cer_lower / total_length}')

                        if total_length_simple > 0:
                            print(f'avg editdistance simple: {total_cer_simple / total_length_simple}')

                        if args.normalization_file:
                            print(f'avg norm_editdistance: {norm_total_cer / norm_total_length}')
                            print(f'avg norm_editdistance lower: {norm_total_cer_lower / norm_total_length}')

                        if wbs:
                            print(f'avg editdistance wbs: {total_cer_wbs / total_length}')
                            print(f'avg editdistance wbs lower: {total_cer_wbs_lower / total_length}')

                            if total_length_simple > 0:
                                print(f'avg editdistance wbs_simple: {total_cer_wbs_simple / total_length_simple}')
                    else:
                        print('.', end='')
                    pred_counter += 1
            batch_no += 1

        #Calculate averages
        total_cer /= total_length
        total_cer_lower /= total_length
        total_cer_simple /= total_length_simple

        if args.normalization_file:
            norm_total_cer /= norm_total_length
            norm_total_cer_lower /= norm_total_length

            total_norm_cer_lower = round(norm_total_cer - calc_95_confidence_interval(norm_total_cer, pred_counter), 4)
            total_norm_cer_upper = round(norm_total_cer + calc_95_confidence_interval(norm_total_cer, pred_counter), 4)

            total_norm_cer_lower_lower = round(
                norm_total_cer_lower - calc_95_confidence_interval(norm_total_cer_lower, pred_counter), 4)
            total_norm_cer_lower_upper = round(
                norm_total_cer_lower + calc_95_confidence_interval(norm_total_cer_lower, pred_counter), 4)



        if wbs:
<<<<<<< HEAD
            totalcerwbssimple = totaleditdistance_wbs_simple / \
                float(totallength_simple)
            totalcerwbs = totaleditdistance_wbs / float(totallength)
            totalcerwbslower = totaleditdistance_wbs_lower / float(totallength)

        totalcer_lower = round(
            totalcer-(calc_confidence_interval(totalcer,
                      pred_counter, certainty)), 4)
        totalcer_upper = round(
            totalcer+(calc_confidence_interval(totalcer,
                      pred_counter, certainty)), 4)
        totalcerlower_lower = round(
            totalcerlower-(calc_confidence_interval(totalcerlower,
                                                    pred_counter, certainty)), 4)
        totalcerlower_upper = round(
            totalcerlower+(calc_confidence_interval(totalcerlower,
                                                    pred_counter, certainty)), 4)
        totalcersimple_lower = round(
            totalcersimple -
            (calc_confidence_interval(totalcersimple, pred_counter, certainty)), 4)
        totalcersimple_upper = round(
            totalcersimple +
            (calc_confidence_interval(totalcersimple, pred_counter, certainty)), 4)

        print('totalcer: ' + str(totalcer) + "(" + str(certainty)+"%"+" certainty that totalcer is between "
              + str(totalcer_lower) + " and " + str(totalcer_upper) + ")")
        print('totalcerlower: ' + str(totalcerlower) + "(" + str(certainty)+"%"+" certainty that totalcerlower is between "
              + str(totalcerlower_lower) + " and " + str(totalcerlower_upper) + ")")
        print('totalcersimple: ' + str(totalcersimple) + "(" + str(certainty)+"%"+" certainty that totalcersimple is between "
              + str(totalcersimple_lower)+" and " + str(totalcersimple_upper) + ")")
=======
            total_cer_wbs_simple /= total_length_simple
            total_cer_wbs /= total_length
            total_cer_wbs_lower /= total_length

        #Calculate confidence ranges upper/lower bounds
        total_cer_lowerbound = round(total_cer - calc_95_confidence_interval(total_cer, pred_counter), 4)
        total_cer_upperbound = round(total_cer + calc_95_confidence_interval(total_cer, pred_counter), 4)
        total_cer_lower_lowerbound = round(total_cer_lower - calc_95_confidence_interval(total_cer_lower, pred_counter), 4)
        total_cer_lower_upperbound = round(total_cer_lower + calc_95_confidence_interval(total_cer_lower, pred_counter), 4)
        total_cer_simple_lowerbound = round(total_cer_simple - calc_95_confidence_interval(total_cer_simple, pred_counter),4)
        total_cer_simple_upperbound = round(total_cer_simple + calc_95_confidence_interval(total_cer_simple, pred_counter),4)

        print("--------------------------------------------------------")
        print(f'totalcer: {total_cer} (95% conf. range [{total_cer_lowerbound},{total_cer_upperbound}])')
        print(f'totalcerlower: {total_cer_lower} (95% conf. range [{total_cer_lower_lowerbound},{total_cer_lower_upperbound}])')
        print(f'totalcersimple: {total_cer_simple} (95% conf. range [{total_cer_simple_lowerbound},{total_cer_simple_upperbound}])')
        print("--------------------------------------------------------")

        if args.normalization_file:
            print(f'norm_totalcer: {norm_total_cer} (95% conf. range [{total_norm_cer_lower},{total_norm_cer_upper}])')
            print(f'norm_totalcer_lower: {norm_total_cer_lower} (95% conf. range [{total_norm_cer_lower_lower},{total_norm_cer_lower_upper}])')
            print("--------------------------------------------------------")
>>>>>>> 3d92142f

        if wbs:
            print(f'totalcerwbs: {total_cer_wbs}')
            print(f'totalcerwbslower: {total_cer_wbs_lower}')
            print(f'totalcerwbssimple: {total_cer_wbs_simple}')

    if args.do_inference:
        print('inferencing')
        print(char_list)
        loader = DataLoader(args.batch_size,
                            img_size,
                            char_list,
                            inference_list=args.inference_list,
                            check_missing_files=args.check_missing_files,
                            normalization_file=args.normalization_file,
                            use_mask=args.use_mask
                            )
        training_generator, validation_generator, test_generator, inference_generator, utilsObject, train_batches = loader.generators()

        # Get the prediction model by taking the last dense layer of the full
        # model
        last_dense_layer = None
        for layer in reversed(model.layers):
            if layer.name.startswith('dense'):
                last_dense_layer = layer
                break

        prediction_model = keras.models.Model(
            model.get_layer(name="image").input, last_dense_layer.output
        )

        prediction_model.summary(line_length=110)

        inference_dataset = inference_generator

        store_info(args, model)

        batch_counter = 0
        with open(args.results_file, "w") as text_file:

            for batch in inference_dataset:
                predictions = prediction_model.predict_on_batch(batch[0])
                predicted_texts = decode_batch_predictions(
                    predictions, utilsObject, args.greedy, args.beam_width)
                orig_texts = []
                for label in batch[1]:
                    label = tf.strings.reduce_join(
                        utilsObject.num_to_char(label)).numpy().decode("utf-8")
                    orig_texts.append(label.strip())
                for prediction in predicted_texts:
                    for i in range(len(prediction)):
                        confidence = prediction[i][0]
                        predicted_text = prediction[i][1]
                        filename = loader.get_item(
                            'inference', (batch_counter * args.batch_size) + i)
                        original_text = orig_texts[i].strip().replace('', '')
                        predicted_text = predicted_text.strip().replace('', '')

                        confidence = normalize_confidence(
                            confidence, predicted_text)

                        print(original_text)
                        print(filename + "\t" + str(confidence) +
                              "\t" + predicted_text)
                        text_file.write(
                            filename + "\t" + str(confidence) + "\t" + predicted_text + "\n")

                    batch_counter += 1
                    text_file.flush()


def get_config(args, model):
    if os.path.exists("version_info"):
        with open("version_info") as file:
            version_info = file.read()
    else:
        bash_command = 'git log --format="%H" -n 1'
        process = subprocess.Popen(
            bash_command.split(), stdout=subprocess.PIPE)
        output, errors = process.communicate()
        version_info = output.decode(
            'utf8', errors='strict').strip().replace('"', '')

    model_layers = []
    model.summary(print_fn=lambda x: model_layers.append(x))

    config = {
        'git_hash': version_info.strip(),
        'args': args.__dict__,
        'model': model_layers,
        'notes': ' ',
        'uuid': str(uuid.uuid4())
    }
    return config


def store_info(args, model):
    config = get_config(args, model)
    if args.config_file_output:
        config_file_output = args.config_file_output
    else:
        config_file_output = os.path.join(args.output, 'config.json')
    with open(config_file_output, 'w') as configuration_file:
        json.dump(config, configuration_file)


def calc_95_confidence_interval(cer_metric, n):
    """ Calculates the binomial confidence radius of the given metric
    based on the num of samples (n) and a 95% certainty number
    E.g. cer_metric = 0.10, certainty = 95 and n= 5500 samples -->
    conf_radius = 1.96 * ((0.1*(1-0.1))/5500)) ** 0.5 = 0.008315576
    This means with 95% certainty we can say that the True CER of the model is between 0.0917 and 0.1083 (4-dec rounded)
    """
    return 1.96 * ((cer_metric*(1-cer_metric))/n) ** 0.5


if __name__ == '__main__':
    main()<|MERGE_RESOLUTION|>--- conflicted
+++ resolved
@@ -516,38 +516,6 @@
 
 
         if wbs:
-<<<<<<< HEAD
-            totalcerwbssimple = totaleditdistance_wbs_simple / \
-                float(totallength_simple)
-            totalcerwbs = totaleditdistance_wbs / float(totallength)
-            totalcerwbslower = totaleditdistance_wbs_lower / float(totallength)
-
-        totalcer_lower = round(
-            totalcer-(calc_confidence_interval(totalcer,
-                      pred_counter, certainty)), 4)
-        totalcer_upper = round(
-            totalcer+(calc_confidence_interval(totalcer,
-                      pred_counter, certainty)), 4)
-        totalcerlower_lower = round(
-            totalcerlower-(calc_confidence_interval(totalcerlower,
-                                                    pred_counter, certainty)), 4)
-        totalcerlower_upper = round(
-            totalcerlower+(calc_confidence_interval(totalcerlower,
-                                                    pred_counter, certainty)), 4)
-        totalcersimple_lower = round(
-            totalcersimple -
-            (calc_confidence_interval(totalcersimple, pred_counter, certainty)), 4)
-        totalcersimple_upper = round(
-            totalcersimple +
-            (calc_confidence_interval(totalcersimple, pred_counter, certainty)), 4)
-
-        print('totalcer: ' + str(totalcer) + "(" + str(certainty)+"%"+" certainty that totalcer is between "
-              + str(totalcer_lower) + " and " + str(totalcer_upper) + ")")
-        print('totalcerlower: ' + str(totalcerlower) + "(" + str(certainty)+"%"+" certainty that totalcerlower is between "
-              + str(totalcerlower_lower) + " and " + str(totalcerlower_upper) + ")")
-        print('totalcersimple: ' + str(totalcersimple) + "(" + str(certainty)+"%"+" certainty that totalcersimple is between "
-              + str(totalcersimple_lower)+" and " + str(totalcersimple_upper) + ")")
-=======
             total_cer_wbs_simple /= total_length_simple
             total_cer_wbs /= total_length
             total_cer_wbs_lower /= total_length
@@ -570,7 +538,6 @@
             print(f'norm_totalcer: {norm_total_cer} (95% conf. range [{total_norm_cer_lower},{total_norm_cer_upper}])')
             print(f'norm_totalcer_lower: {norm_total_cer_lower} (95% conf. range [{total_norm_cer_lower_lower},{total_norm_cer_lower_upper}])')
             print("--------------------------------------------------------")
->>>>>>> 3d92142f
 
         if wbs:
             print(f'totalcerwbs: {total_cer_wbs}')
