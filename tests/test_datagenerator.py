--- conflicted
+++ resolved
@@ -1,14 +1,12 @@
 # Imports
 
 # > Third party dependencies
-import numpy as np
 
 # > Standard library
 import logging
 from pathlib import Path
 import sys
 import unittest
-from unittest.mock import patch, ANY
 
 
 class TestDataGenerator(unittest.TestCase):
@@ -45,93 +43,8 @@
         # Verify that the instance variables are initialized correctly.
         self.assertEqual(dg.batch_size, 32)
         self.assertEqual(dg.height, 128)
-        self.assertEqual(dg.aug_binarize_sauvola, False)
-        self.assertEqual(dg.aug_binarize_otsu, False)
-        self.assertEqual(dg.aug_elastic_transform, False)
-        self.assertEqual(dg.aug_random_crop, False)
-        self.assertEqual(dg.aug_random_width, False)
-        self.assertEqual(dg.aug_distort_jpeg, False)
         self.assertEqual(dg.channels, 1)
-<<<<<<< HEAD
-        self.assertEqual(dg.aug_random_shear, False)
-=======
-        self.assertEqual(dg.do_random_shear, False)
 
-    @patch("tensorflow.random.normal")
-    @patch("elasticdeform.tf.deform_grid")
-    def test_elastic_transform(self, mock_deform_grid, mock_random_normal):
-        # Create an instance of DataGeneratorNew2
-        tokenizer = self.Tokenizer(chars="ABC", use_mask=False)
-        dg = self.DataGenerator(tokenizer=tokenizer, batch_size=32, height=128)
-
-        # Mock return value for tf.random.normal
-        mock_random_normal.return_value = np.zeros((2, 3, 3))
-
-        # Mock return value for etf.deform_grid
-        mock_deform_grid.return_value = "deformed_image"
-
-        # Call the function
-        result = dg.elastic_transform("original_image")
-
-        # Validate that tf.random.normal was called with the expected arguments
-        mock_random_normal.assert_called_once_with([2, 3, 3])
-
-        # Validate that etf.deform_grid was called with the expected arguments
-        mock_deform_grid.assert_called_once_with(
-            "original_image", ANY, axis=(0, 1), order=3
-        )
-
-        # Check the return value
-        self.assertEqual(result, "deformed_image")
-
-    @patch("tensorflow.io.read_file", return_value="mock_image_file_content")
-    @patch("tensorflow.image.decode_png", return_value=np.ones((100, 100, 3)))
-    def test_load_with_distort(self, *mocks):
-        # Create an instance of DataGeneratorNew2
-        tokenizer = self.Tokenizer(chars="mock", use_mask=False)
-
-        height = 128
-        dg = self.DataGenerator(tokenizer=tokenizer, batch_size=32,
-                                height=height, distort_jpeg=True)
-
-        # Call the function
-        result_image, result_label = dg.load_images(
-            ["mock_image_path", "mock"])
-
-        # Due to the nature of the random_jpeg_distort function, it is
-        # impossible to verify the exact values of the image. Therefore, we
-        # only check that the image is of the correct shape and that the
-        # values are between 0 and 1.
-
-        # Validate that the width has been padded with height + 50
-        self.assertEqual(result_image.shape[0], height + 50)
-        self.assertEqual(result_image.shape[1], height)
-
-        # Validate that the values are between 0 and 1
-        self.assertTrue(np.all(result_image >= 0)
-                        and np.all(result_image <= 1))
-
-    @patch("tensorflow.random.uniform", return_value=np.array([1.1]))
-    @patch("tensorflow.shape", return_value=np.array([100, 100, 3]))
-    @patch("tensorflow.io.read_file", return_value="mock_image_file_content")
-    @patch("tensorflow.image.decode_png", return_value=np.zeros((100, 100, 3)))
-    def test_load_with_random_width(self, mock_uniform, mock_shape, *mocks):
-        # Create an instance of DataGeneratorNew2
-        height = 128
-        tokenizer = self.Tokenizer(chars="mock", use_mask=False)
-        dg = self.DataGenerator(tokenizer=tokenizer, batch_size=32,
-                                height=height, random_width=True)
-
-        # Call the function
-        result_image, result_label = dg.load_images(
-            ["mock_image_path", "mock"])
-
-        # Ensure the resized image has the expected expected_width
-        # (original width * 1.1)
-        expected_width = 110 + 50  # 100 * 1.1 + 50 extra padding
-        self.assertEqual(result_image.shape[0], expected_width)
-
->>>>>>> 5f192f2e
 
 if __name__ == '__main__':
     unittest.main()